import { useMemo, useState, useEffect } from "react";
import { useForm, SubmitHandler } from "react-hook-form";
import { zodResolver } from "@hookform/resolvers/zod";
import { z } from "zod";
import { useNavigate, useParams } from "react-router-dom";
import { useQuery, useMutation, useQueryClient } from "@tanstack/react-query";
<<<<<<< HEAD
import { toast } from "sonner";
import { Input } from "@/components/ui/input";
=======
import { get, postupload, putupload } from "@/services/apiService"; // Assuming these are correctly implemented
import { getStates } from "@/services/stateService";
>>>>>>> 62a6716f
import {
  Card,
  CardContent,
  CardDescription,
  CardFooter,
  CardHeader,
  CardTitle,
} from "@/components/ui/card";
import {
  Form,
  FormControl,
  FormField,
  FormItem,
  FormLabel,
  FormMessage,
} from "@/components/ui/form";
<<<<<<< HEAD
import {
  Select,
  SelectContent,
  SelectItem,
  SelectTrigger,
  SelectValue,
} from "@/components/ui/select";
import { Textarea } from "@/components/ui/textarea";
import { get, postupload, putupload } from "@/services/apiService";
import { Label } from "@/components/ui/label";
import {DatetimePicker} from "@/components/ui/date-time-picker";
import { getCategories   } from "@/services/categoryService";
=======
import { DatetimePicker } from "@/components/ui/datetime-picker";
import { getCategories } from "@/services/categoryService";
import { Label } from "@/components/ui/label";
>>>>>>> 62a6716f
import { getSubCategoriesByCategoryId } from "@/services/subCategoryService";
import { cn } from "@/lib/utils"; 
// import MembershipStatusAlert from "@/components/common/membership-status-alert";
import { Info, Check, ChevronsUpDown, X } from 'lucide-react'; 
import {
  Tooltip,
  TooltipContent,
  TooltipProvider,
  TooltipTrigger,
} from "@/components/ui/tooltip";
import { Button } from "@/components/ui/button"; 
import {
  Command,
  CommandEmpty,
  CommandGroup,
  CommandInput,
  CommandItem,
  CommandList,
} from "@/components/ui/command";
import {
  Popover,
  PopoverContent,
  PopoverTrigger,
} from "@/components/ui/popover";
import { Badge } from "@/components/ui/badge";

interface Chapter {
  id: number;
  name: string;
  location: {
    id: number;
    location: string;
  };
  zones: Array<{
    id: number;
    name: string;
  }>;
}

interface Category {
  id: number;
  name: string;
  description?: string;
}

interface SubCategory {
  id: number;
  name: string;
  categoryId: number;
}

interface State {
  id: number;
  name: string;
}

export type MemberFormProps = {
  mode: "create" | "edit";
};

type BaseMemberFormValues = {
  memberName: string;
  chapterId: number;
  category: string;
  businessCategory: string[]; 
  gender: string;
  dateOfBirth: Date;
  mobile1: string;
  mobile2: string | null;
  gstNo?: string;
  organizationName: string;
  businessTagline?: string;
  organizationMobileNo: string;
  organizationLandlineNo?: string;
  organizationEmail?: string;
  orgAddressLine1: string;
  orgAddressLine2?: string;
  orgLocation: string;
  orgPincode: string;
  organizationWebsite?: string;
  organizationDescription?: string;
  addressLine1: string;
  location: string;
  addressLine2?: string;
  pincode: string;
  specificAsk?: string;
  specificGive?: string;
  clients?: string;
  profilePicture1?: File; 
  profilePicture2?: File; 
  profilePicture3?: File; 
  email: string;
  stateId?: number;
};

type CreateMemberFormValues = BaseMemberFormValues & {
  password: string;
  verifyPassword: string;
};

type EditMemberFormValues = BaseMemberFormValues;

type MemberFormValues = CreateMemberFormValues | EditMemberFormValues;

const createMemberSchema = (mode: "create" | "edit") => {
  const baseSchema = z.object({
    memberName: z.string().min(1, "Name is required"),
    chapterId: z
      .number({ required_error: "Chapter is required" })
      .int()
      .min(1, "Chapter is required"),
    category: z.string().min(1, "Business category is required"),
    businessCategory: z.array(z.string()).optional(), 
    gender: z.string().optional(),
    dateOfBirth: z.date({ required_error: "Date of birth is required" }),
    mobile1: z.string().regex(/^[0-9]{10}$/, "Valid mobile number is required"),
    mobile2: z
      .string()
      .regex(/^[0-9]{10}$/, "Valid mobile number is required")
      .or(z.literal(""))
      .transform((val) => (val === "" ? null : val))
      .nullable(),
    gstNo: z
      .string()
      .regex(
        /^[0-9]{2}[A-Z]{5}[0-9]{4}[A-Z]{1}[0-9A-Z]{1}Z[0-9A-Z]{1}$/,
        "Invalid GST number format. Example: 27AAPFU0939F1ZV"
      )
      .or(z.literal(""))
      .optional(),
    organizationName: z.string().min(1, "Organization name is required"),
    businessTagline: z.string().optional(),
    organizationMobileNo: z
      .string()
      .regex(/^[0-9]{10}$/, "Valid mobile number is required"),
    organizationLandlineNo: z.string().optional(),
    organizationEmail: z
      .string()
      .email("Invalid email address")
      .or(z.literal(""))
      .optional(),
    orgAddressLine1: z.string().min(1, "Address is required"),
    orgAddressLine2: z.string().optional(),
    orgLocation: z.string().min(1, "Location is required"),
    orgPincode: z.string().regex(/^[0-9]{6}$/, "Invalid pincode"),
    organizationWebsite: z
      .string()
      .url("Invalid URL")
      .or(z.literal(""))
      .optional(),
    organizationDescription: z.string().optional(),
    addressLine1: z.string().min(1, "Address is required"),
    location: z.string().min(1, "Location is required"),
    addressLine2: z.string().optional(),
    pincode: z.string().regex(/^[0-9]{6}$/, "Invalid pincode"),
    specificAsk: z.string().optional(),
    specificGive: z.string().optional(),
    clients: z.string().optional(),
    profilePicture1: z.instanceof(File).optional(),
    profilePicture2: z.instanceof(File).optional(),
    profilePicture3: z.instanceof(File).optional(),
    email: z.string().email("Valid email is required"),
    stateId: z.number({ required_error: "State is required" })
      .int()
      .min(1, "State is required"),
  });

  if (mode === "create") {
    return baseSchema
      .extend({
        password: z.string().min(6, "Password must be at least 6 characters"),
        verifyPassword: z
          .string()
          .min(6, "Password must be at least 6 characters"),
      })
      .refine((data) => data.password === data.verifyPassword, {
        message: "Passwords must match",
        path: ["verifyPassword"],
      });
  }
  return baseSchema;
};

<<<<<<< HEAD
const IMAGE_BASE_URL = "http://localhost:3000/"; 
=======
// Environment variable for the API base URL (recommended)
// const API_BASE_URL = process.env.REACT_APP_API_BASE_URL || "http://localhost:3000/";
// For this example, we'll use the hardcoded one if not available.
const IMAGE_BASE_URL = "http://localhost:3000/"; // Replace with your actual image base URL
>>>>>>> 62a6716f

export default function MemberForm({ mode }: MemberFormProps) {
  const { id } = useParams<{ id: string }>();
  const navigate = useNavigate();
  const queryClient = useQueryClient();
  const [existingProfilePics, setExistingProfilePics] = useState<{
    profilePicture1?: string;
    profilePicture2?: string;
    profilePicture3?: string;
  }>({});
  const [loading, setLoading] = useState(false);
  const [, setFormattedPhone] = useState<string | undefined>();
  const [visitorId, setVisitorId] = useState<string>("");

  const [selectedCategoryId, setSelectedCategoryId] = useState<number | null>(null);

  const { data: categoriesData, isLoading: loadingCategories } = useQuery({
    queryKey: ["categories"],
    queryFn: async () => {
      const response = await getCategories();
      return response.categories || [] as Category[];
    },
  });
  
  // Fetch states from the API
  const { data: states = [], isLoading: loadingStates } = useQuery({
    queryKey: ["states"],
    queryFn: async () => {
      const response = await getStates();
      return response.states || [] as State[];
    },
  });

  const { data: subcategories = [], isLoading: loadingSubcategories } = useQuery({
    queryKey: ["subcategories", selectedCategoryId],
    queryFn: async () => {
      if (!selectedCategoryId) return [] as SubCategory[];
      return await getSubCategoriesByCategoryId(selectedCategoryId);
    },
    enabled: !!selectedCategoryId,
  });

  const memberSchema = useMemo(() => createMemberSchema(mode), [mode]);
  type FormValues = z.infer<typeof memberSchema>;

  const [existingImageUrls, setExistingImageUrls] = useState<(string | null)[]>(
    [null, null, null]
  );

  const { data: chapters = [], isLoading: loadingChapters } = useQuery<
    Chapter[]
  >({
    queryKey: ["chapters"],
    queryFn: () => get("/chapters").then((r) => r.chapters),
  });

  const visitorData = useMemo(() => {
    if (mode === "create") {
      try {
        const savedData = localStorage.getItem("visitorToMember");
        if (savedData) {
          const parsedData = JSON.parse(savedData);
          localStorage.removeItem("visitorToMember");
          return parsedData;
        }
      } catch (error) {
        console.error("Error parsing visitor data:", error);
      }
    }
    return null;
  }, [mode]);

  const form = useForm<FormValues>({
    resolver: zodResolver(memberSchema),
    defaultValues: {
      memberName: visitorData?.memberName || "",
      chapterId: visitorData?.chapterId || undefined,
      category: visitorData?.category || "",
      businessCategory: visitorData?.businessCategory 
        ? (Array.isArray(visitorData.businessCategory) ? visitorData.businessCategory : [visitorData.businessCategory]) 
        : [], 
      gender: visitorData?.gender || "",
      dateOfBirth: new Date(), 
      mobile1: visitorData?.mobile1 || "",
      mobile2: visitorData?.mobile2 || null,
      gstNo: "",
      organizationName: "",
      businessTagline: "",
      organizationMobileNo: visitorData?.mobile1 || "", 
      organizationLandlineNo: "",
      organizationEmail: "",
      orgAddressLine1: visitorData?.addressLine1 || "",
      orgAddressLine2: visitorData?.addressLine2 || "",
      orgLocation: visitorData?.location || "",
      orgPincode: visitorData?.pincode || "",
      stateId: 0,
      organizationWebsite: "",
      organizationDescription: "",
      addressLine1: visitorData?.addressLine1 || "",
      location: visitorData?.location || "",
      addressLine2: visitorData?.addressLine2 || "",
      pincode: visitorData?.pincode || "",
      specificAsk: "",
      specificGive: "",
      clients: "",
      profilePicture1: undefined,
      profilePicture2: undefined,
      profilePicture3: undefined,
      email: visitorData?.email || "",
      ...(mode === "create" ? { password: "", verifyPassword: "" } : {}),
    } as FormValues,
  });

  const { reset } = form;

  const { data: membershipStatus } = useQuery({
    queryKey: ["membershipStatus", id],
    queryFn: async () => {
      const data = await get(`/api/members/${id}/membership-status`);
      return data;
    },
    enabled: mode === "edit" && !!id,
  });

  const { isLoading: loadingMember } = useQuery({
    queryKey: ["member", id],
    queryFn: async () => {
      const apiData = await get(`/api/members/${id}`);
      const {
        profilePicture1, 
        profilePicture2, 
        profilePicture3, 
        chapter,
        ...restApiData
      } = apiData;

      const apiImagePaths = [profilePicture1, profilePicture2, profilePicture3];
      const processedImagePaths = apiImagePaths.map((path) => {
        if (
          path &&
          typeof path === "string" &&
          (path.startsWith("uploads/") || path.startsWith("/uploads/"))
        ) {
          if (/\.(jpeg|jpg|gif|png|webp)$/i.test(path)) {
            return path; 
          }
        }
        return null; 
      });
      setExistingImageUrls(processedImagePaths);

      if (categoriesData && apiData.category) {
        const categoryObj = categoriesData.find(cat => cat.name === apiData.category);
        if (categoryObj) {
          setSelectedCategoryId(categoryObj.id);
        }
      }
      
      const chapterId = chapter?.id || apiData.chapterId;
      if (chapterId) {
        setSelectedChapterId(chapterId);
      }

      reset({
        ...restApiData,
        chapterId: chapterId,
        category: apiData.category || "",
        businessCategory: apiData.businessCategory 
          ? (Array.isArray(apiData.businessCategory) ? apiData.businessCategory : [apiData.businessCategory]) 
          : [], 
        dateOfBirth: apiData.dateOfBirth
          ? new Date(apiData.dateOfBirth)
          : new Date(),
        profilePicture1: undefined,
        profilePicture2: undefined,
        profilePicture3: undefined,
        mobile2: apiData.mobile2 || null,
        organizationEmail: apiData.organizationEmail || "",
        organizationWebsite: apiData.organizationWebsite || "",
      } as FormValues); 

      return apiData;
    },
    enabled: mode === "edit" && !!id,
  });

  const createMutation = useMutation<any, Error, MemberFormValues>({
    mutationFn: (data: MemberFormValues) => {
      const formData = new FormData();
      for (const key in data) {
        if (Object.prototype.hasOwnProperty.call(data, key)) {
          const value = (data as any)[key];
          if (value instanceof File) {
            formData.append(key, value);
          } else if (value instanceof Date) {
            formData.append(key, value.toISOString().split("T")[0]);
          } else if (value !== null && value !== undefined) {
            formData.append(key, String(value));
          }
        }
      }
      return postupload("/api/members", formData, {
        headers: { "Content-Type": "multipart/form-data" },
      });
    },
    onSuccess: () => {
      queryClient.invalidateQueries({ queryKey: ["members"] });
      toast.success("Member created successfully");
      navigate("/members");
    },
    onError: (error: any) => {
      Validate(error, form.setError);
      toast.error(error.response?.data?.message || "Failed to create member");
    },
  });

  const updateMutation = useMutation<any, Error, MemberFormValues>({
    mutationFn: (data: MemberFormValues) => {
      const formData = new FormData();
      for (const key in data) {
        if (Object.prototype.hasOwnProperty.call(data, key)) {
          const value = (data as any)[key];
          if (value instanceof File) {
            formData.append(key, value);
          } else if (value instanceof Date) {
            formData.append(key, value.toISOString().split("T")[0]);
          } else if (value !== null && value !== undefined) {
            formData.append(key, String(value));
          }
        }
      }
      return putupload(`/api/members/${id}`, formData, {
        headers: { "Content-Type": "multipart/form-data" },
      });
    },
    onSuccess: () => {
      queryClient.invalidateQueries({ queryKey: ["members"] });
      queryClient.invalidateQueries({ queryKey: ["member", id] });
      toast.success("Member updated successfully");
      navigate("/members");
    },
    onError: (error: any) => {
      Validate(error, form.setError);
      toast.error(error.response?.data?.message || "Failed to update member");
    },
  });

  const onSubmit: SubmitHandler<FormValues> = (data) => {
    if (mode === "create") {
      createMutation.mutate(data as CreateMemberFormValues);
    } else {
      updateMutation.mutate(data as EditMemberFormValues);
    }
  };

  const isLoading = createMutation.isPending || updateMutation.isPending;

  useEffect(() => {
    if (categoriesData?.length && form.getValues().category) {
      const categoryName = form.getValues().category;
      const categoryObj = categoriesData.find(cat => cat.name === categoryName);
      if (categoryObj && !selectedCategoryId) {
        setSelectedCategoryId(categoryObj.id);
      }
    }
  }, [categoriesData, form, selectedCategoryId]);

  const [selectedChapterId, setSelectedChapterId] = useState<number | null>(null);

  const { data: chapterRoles, isLoading: loadingChapterRoles } = useQuery({
    queryKey: ["chapterRoles", selectedChapterId],
    queryFn: async () => {
      if (!selectedChapterId) return null;
      const data = await get(`/api/chapter-roles/chapter/${selectedChapterId}`);
      return data;
    },
    enabled: !!selectedChapterId,
  });

  return (
    <Card className="mx-auto my-8 ">
      <CardHeader>
        <CardTitle>
          {mode === "create" ? "Create New Member" : "Edit Member"}
        </CardTitle>
        <CardDescription>
          {mode === "create"
            ? "Fill out the form to create a member profile."
            : "Update the member details below."}
        </CardDescription>
      </CardHeader>
      <Form {...form}>
        <form onSubmit={form.handleSubmit(onSubmit)}>
          {/* {mode === "edit" && membershipStatus && (
            <div className="mb-6">
              <MembershipStatusAlert
                isActive={membershipStatus.active}
                expiryDate={membershipStatus.earlierExpiryDate}
                expiryType={membershipStatus.expiryType}
                daysUntilExpiry={membershipStatus.daysUntilExpiry}
              />
            </div>
          )} */}

          <Card className="mb-6 shadow-none border-0">
            <CardHeader>
              <CardTitle className="text-lg">Basic Details</CardTitle> 
            </CardHeader>
            <CardContent className="space-y-4 md:space-y-6">
              <div className="grid md:grid-cols-2 gap-4 md:gap-6">
                <FormField
                  control={form.control}
                  name="memberName"
                  render={({ field }) => (
                    <FormItem>
                      <FormLabel>Member Name</FormLabel>
                      <FormControl>
                        <Input
                          {...field}
                          placeholder="Enter member's full name"
                        />
                      </FormControl>
                      <FormMessage />
                    </FormItem>
                  )}
                />
                <FormField
                  control={form.control}
                  name="chapterId"
                  render={({ field }) => (
                    <FormItem>
                      <FormLabel>Chapter</FormLabel>
                      <Select
                        value={field.value ? String(field.value) : ""}
                        onValueChange={(v) => {
                          const chapterId = Number(v);
                          field.onChange(chapterId);
                          setSelectedChapterId(chapterId);
                        }}
                        disabled={loadingChapters}
                      >
                        <SelectTrigger className="w-full">
                          <SelectValue placeholder="Select a chapter" />
                        </SelectTrigger>
                        <SelectContent>
                          {chapters.map((chapter) => (
                            <SelectItem
                              key={chapter.id}
                              value={String(chapter.id)}
                            >
                              {chapter.name}
                            </SelectItem>
                          ))}
                        </SelectContent>
                      </Select>
                      <FormMessage />
                      {!loadingChapterRoles && chapterRoles && chapterRoles.length > 0 && (
                        <div className="mt-2 text-sm text-muted-foreground">
                          <TooltipProvider>
                            <Tooltip>
                              <TooltipTrigger asChild>
                                <div className="flex items-center cursor-help">
                                  <Info className="h-4 w-4 mr-1" />
                                  <span>Chapter Leadership Info</span>
                                </div>
                              </TooltipTrigger>
                              <TooltipContent className="w-80 p-4">
                                <div className="space-y-2">
                                  <h4 className="font-medium text-center mb-2">Chapter Leadership</h4>
                                  {(() => {
                                    const leadershipRoles = chapterRoles
                                      .filter((role: any) => 
                                        role.role.toLowerCase().includes('director') || 
                                        role.role.toLowerCase().includes('secretary') ||
                                        role.role.toLowerCase().includes('president')
                                      );
                                    
                                    if (leadershipRoles.length === 0) {
                                      return (
                                        <div className="text-center text-sm text-muted-foreground">
                                          No leadership roles assigned
                                        </div>
                                      );
                                    }
                                    
                                    return leadershipRoles.map((role: any) => (
                                      <div key={role.id} className="flex justify-between">
                                        <span className="font-medium">{role.role}:</span>
                                        <span>{role.member?.memberName || "Unassigned"}</span>
                                      </div>
                                    ));
                                  })()}
                                </div>
                              </TooltipContent>
                            </Tooltip>
                          </TooltipProvider>
                        </div>
                      )}
                    </FormItem>
                  )}
                />
              </div>
              <div className="grid md:grid-cols-3 gap-4 md:gap-6">
                <FormField
                  control={form.control}
                  name="category"
                  render={({ field }) => (
                    <FormItem>
                      <FormLabel>Business Category</FormLabel>
                      <Select
                        value={field.value}
                        onValueChange={(value) => {
                          field.onChange(value);
                          const category = categoriesData?.find(cat => cat.name === value);
                          setSelectedCategoryId(category?.id || null);
                        }}
                      >
                        <SelectTrigger className="w-full">
                          <SelectValue placeholder="Select business category" />
                        </SelectTrigger>
                        <SelectContent>
                          {loadingCategories ? (
                            <SelectItem value="loading">Loading categories...</SelectItem>
                          ) : (
                            Array.isArray(categoriesData) && categoriesData.map((category) => (
                              <SelectItem key={category.id} value={category.name}>
                                {category.name}
                              </SelectItem>
                            ))
                          )}
                        </SelectContent>
                      </Select>
                      <FormMessage />
                    </FormItem>
                  )}
                />
                <FormField
                  control={form.control}
                  name="businessCategory"
                  render={({ field }) => {
                    const selectedValues = field.value || []; 
                    const handleSelect = (currentValue: string) => {
                      const newSelectedValues = selectedValues.includes(currentValue)
                        ? selectedValues.filter(val => val !== currentValue)
                        : [...selectedValues, currentValue];
                      field.onChange(newSelectedValues);
                    };

                    return (
                      <FormItem>
                        <FormLabel>Business Subcategories</FormLabel> 
                        <Popover>
                          <PopoverTrigger asChild>
                            <FormControl>
                              <Button
                                variant="outline"
                                role="combobox"
                                className={cn(
                                  "w-full justify-between h-auto min-h-[2.5rem]", 
                                  !field.value?.length && "text-muted-foreground"
                                )}
                                disabled={!selectedCategoryId || loadingSubcategories}
                              >
                                <div className="flex gap-1 flex-wrap items-center">
                                  {selectedValues.length > 0 ? 
                                    selectedValues.map(val => (
                                      <Badge
                                        variant="secondary"
                                        key={val}
                                        className="mr-1 mb-1"
                                        onClick={(e) => {
                                          e.preventDefault();
                                          e.stopPropagation();
                                          handleSelect(val);
                                        }}
                                      >
                                        {subcategories.find(sub => sub.name === val)?.name || val}
                                        <X 
                                          className="ml-1 h-3 w-3 cursor-pointer hover:text-destructive"
                                          onClick={(e) => { 
                                            e.preventDefault(); 
                                            e.stopPropagation(); 
                                            handleSelect(val); 
                                          }}
                                        />
                                      </Badge>
                                    ))
                                    : "Select subcategories"}
                                </div>
                                <ChevronsUpDown className="ml-2 h-4 w-4 shrink-0 opacity-50" />
                              </Button>
                            </FormControl>
                          </PopoverTrigger>
                          <PopoverContent className="w-[--radix-popover-trigger-width] p-0">
                            <Command>
                              <CommandInput placeholder="Search subcategories..." />
                              <CommandList>
                                <CommandEmpty>No subcategory found.</CommandEmpty>
                                <CommandGroup>
                                  {loadingSubcategories ? (
                                    <CommandItem disabled>Loading subcategories...</CommandItem>
                                  ) : subcategories.length > 0 ? (
                                    subcategories.map((subCategory) => (
                                      <CommandItem
                                        key={subCategory.id}
                                        value={subCategory.name}
                                        onSelect={() => {
                                          handleSelect(subCategory.name);
                                        }}
                                      >
                                        <Check
                                          className={cn(
                                            "mr-2 h-4 w-4",
                                            selectedValues.includes(subCategory.name)
                                              ? "opacity-100"
                                              : "opacity-0"
                                          )}
                                        />
                                        {subCategory.name}
                                      </CommandItem>
                                    ))
                                  ) : (
                                    <CommandItem disabled>No subcategories available</CommandItem>
                                  )}
                                </CommandGroup>
                              </CommandList>
                            </Command>
                          </PopoverContent>
                        </Popover>
                        <FormMessage />
                      </FormItem>
                    );
                  }}
                />
              </div>
              <div className="grid md:grid-cols-3 gap-4 md:gap-6">
                <FormField
                  control={form.control}
                  name="dateOfBirth"
                  render={({ field }) => (
                    <FormItem className="flex flex-col">
                      <FormLabel>Date of Birth</FormLabel>
                      <DatetimePicker
                        value={field.value}
                        onChange={field.onChange}
                        format={[["days", "months", "years"], []]}
                      />
                      <FormMessage />
                    </FormItem>
                  )}
                />
                <FormField
                  control={form.control}
                  name="mobile1"
                  render={({ field }) => (
                    <FormItem>
                      <FormLabel>Mobile 1</FormLabel>
                      <FormControl>
                        <Input {...field} placeholder="10-digit mobile" />
                      </FormControl>
                      <FormMessage />
                    </FormItem>
                  )}
                />
                <FormField
                  control={form.control}
                  name="mobile2"
                  render={({ field }) => (
                    <FormItem>
                      <FormLabel>Mobile 2 (Optional)</FormLabel>
                      <FormControl>
                        <Input
                          {...field}
                          value={field.value || ""}
                          placeholder="Optional 10-digit mobile"
                        />
                      </FormControl>
                      <FormMessage />
                    </FormItem>
                  )}
                />
              </div>
            </CardContent>
          </Card>

          <Card className="mb-6 shadow-none border-0">
            <CardHeader>
              <CardTitle className="text-lg">Business Details</CardTitle>
            </CardHeader>
            <CardContent className="space-y-4 md:space-y-6">
              <FormField
                control={form.control}
                name="organizationName"
                render={({ field }) => (
                  <FormItem>
                    <FormLabel>Organization Name</FormLabel>
                    <FormControl>
                      <Input {...field} placeholder="Enter organization name" />
                    </FormControl>
                    <FormMessage />
                  </FormItem>
                )}
              />
              <FormField
                control={form.control}
                name="gstNo"
                render={({ field }) => (
                  <FormItem>
                    <FormLabel>GST Number (Optional)</FormLabel>
                    <FormControl>
                      <Input
                        {...field}
                        value={field.value || ""}
                        placeholder="e.g., 27AAPFU0939F1ZV"
                      />
                    </FormControl>
                    <FormMessage />
                  </FormItem>
                )}
              />
              <FormField
                control={form.control}
                name="businessTagline"
                render={({ field }) => (
                  <FormItem>
                    <FormLabel>Business Tagline (Optional)</FormLabel>
                    <FormControl>
                      <Input
                        {...field}
                        value={field.value || ""}
                        placeholder="e.g., Quality Solutions Delivered"
                      />
                    </FormControl>
                    <FormMessage />
                  </FormItem>
                )}
              />
              <div className="grid md:grid-cols-3 gap-4 md:gap-6">
                <FormField
                  control={form.control}
                  name="organizationMobileNo"
                  render={({ field }) => (
                    <FormItem>
                      <FormLabel>Organization Mobile</FormLabel>
                      <FormControl>
                        <Input {...field} placeholder="10-digit mobile" />
                      </FormControl>
                      <FormMessage />
                    </FormItem>
                  )}
                />
                <FormField
                  control={form.control}
                  name="organizationLandlineNo"
                  render={({ field }) => (
                    <FormItem>
                      <FormLabel>Landline (Optional)</FormLabel>
                      <FormControl>
                        <Input
                          {...field}
                          value={field.value || ""}
                          placeholder="Include STD code"
                        />
                      </FormControl>
                      <FormMessage />
                    </FormItem>
                  )}
                />
                <FormField
                  control={form.control}
                  name="organizationEmail"
                  render={({ field }) => (
                    <FormItem>
                      <FormLabel>Email (Optional)</FormLabel>
                      <FormControl>
                        <Input
                          {...field}
                          value={field.value || ""}
                          type="email"
                          placeholder="org@example.com"
                        />
                      </FormControl>
                      <FormMessage />
                    </FormItem>
                  )}
                />
              </div>
              <div className="grid md:grid-cols-3 gap-4 md:gap-6">
                <FormField
                  control={form.control}
                  name="orgAddressLine1"
                  render={({ field }) => (
                    <FormItem>
                      <FormLabel>Address Line 1</FormLabel>
                      <FormControl>
                        <Input {...field} placeholder="Building, Street" />
                      </FormControl>
                      <FormMessage />
                    </FormItem>
                  )}
                />
                <FormField
                  control={form.control}
                  name="orgAddressLine2"
                  render={({ field }) => (
                    <FormItem>
                      <FormLabel>Address Line 2 (Optional)</FormLabel>
                      <FormControl>
                        <Input
                          {...field}
                          value={field.value || ""}
                          placeholder="Area, Landmark"
                        />
                      </FormControl>
                      <FormMessage />
                    </FormItem>
                  )}
                />
                <FormField
                          control={form.control}
                          name="stateId"
                          render={({ field }) => (
                            <FormItem>
                              <FormLabel>State</FormLabel>
                              <FormControl>
                                <Select
                                  onValueChange={(value) => field.onChange(parseInt(value))}
                                  value={field.value?.toString()}
                                  disabled={loading || loadingStates}
                                >
                                  <SelectTrigger className="w-full">
                                    <SelectValue placeholder="Select a state" />
                                  </SelectTrigger>
                                  <SelectContent>
                                    {states?.map((state: State) => (
                                      <SelectItem key={state.id} value={state.id.toString()}>
                                        {state.name}
                                      </SelectItem>
                                    ))}
                                  </SelectContent>
                                </Select>
                              </FormControl>
                              <FormMessage />
                            </FormItem>
                          )}
                        />
              </div>
              <div className="grid md:grid-cols-3 gap-4 md:gap-6">
                <FormField
                  control={form.control}
                  name="orgLocation"
                  render={({ field }) => (
                    <FormItem>
                      <FormLabel>Organization Location</FormLabel>
                      <FormControl>
                        <Input {...field} placeholder="City/Town" />
                      </FormControl>
                      <FormMessage />
                    </FormItem>
                  )}
                />
                <FormField
                  control={form.control}
                  name="orgPincode"
                  render={({ field }) => (
                    <FormItem>
                      <FormLabel>Organization Pincode</FormLabel>
                      <FormControl>
                        <Input {...field} placeholder="6-digit pincode" />
                      </FormControl>
                      <FormMessage />
                    </FormItem>
                  )}
                />
                <FormField
                  control={form.control}
                  name="organizationWebsite"
                  render={({ field }) => (
                    <FormItem>
                      <FormLabel>Website (Optional)</FormLabel>
                      <FormControl>
                        <Input
                          {...field}
                          value={field.value || ""}
                          type="text"
                          placeholder="www.example.com / https://example.com"
                          onChange={(e) => {
                            let value = e.target.value;
                            if (
                              value.startsWith("www.") &&
                              !value.startsWith("http")
                            ) {
                              value = "https://" + value;
                            }
                            field.onChange(value);
                          }}
                        />
                      </FormControl>
                      <FormMessage />
                    </FormItem>
                  )}
                />
              </div>
              <FormField
                control={form.control}
                name="organizationDescription"
                render={({ field }) => (
                  <FormItem>
                    <FormLabel>Organization Description (Optional)</FormLabel>
                    <FormControl>
                      <Input
                        {...field}
                        value={field.value || ""}
                        placeholder="Briefly describe the organization"
                      />
                    </FormControl>
                    <FormMessage />
                  </FormItem>
                )}
              />
            </CardContent>
          </Card>

          <Card className="mb-6 shadow-none border-0">
            <CardHeader>
              <CardTitle className="text-lg">Member Address</CardTitle>
            </CardHeader>
            <CardContent className="space-y-4 md:space-y-6">
              <FormField
                control={form.control}
                name="addressLine1"
                render={({ field }) => (
                  <FormItem>
                    <FormLabel>Address Line 1</FormLabel>
                    <FormControl>
                      <Input {...field} placeholder="House No, Street" />
                    </FormControl>
                    <FormMessage />
                  </FormItem>
                )}
              />
              <FormField
                control={form.control}
                name="addressLine2"
                render={({ field }) => (
                  <FormItem>
                    <FormLabel>Address Line 2 (Optional)</FormLabel>
                    <FormControl>
                      <Input
                        {...field}
                        value={field.value || ""}
                        placeholder="Area, Landmark"
                      />
                    </FormControl>
                    <FormMessage />
                  </FormItem>
                )}
              />
                 <div className="grid md:grid-cols-2 gap-4 md:gap-6">
                        
                        <FormField
                          control={form.control}
                          name="category"
                          render={({ field }) => (
                            <FormItem>
                              <FormLabel>Category</FormLabel>
                              <FormControl>
                                <Select
                                  onValueChange={(value) => {
                                    field.onChange(value);
                                    // Find the category ID based on selected name
                                    const categoryObj = categoriesData?.find(cat => cat.name === value);
                                    if (categoryObj) {
                                      setSelectedCategoryId(categoryObj.id);
                                    }
                                  }}
                                  value={field.value}
                                  disabled={loading || loadingCategories}
                                >
                                  <SelectTrigger className="w-full">
                                    <SelectValue placeholder="Select a category" />
                                  </SelectTrigger>
                                  <SelectContent>
                                    {categoriesData?.map((category: Category) => (
                                      <SelectItem key={category.id} value={category.name}>
                                        {category.name}
                                      </SelectItem>
                                    ))}
                                  </SelectContent>
                                </Select>
                              </FormControl>
                              <FormMessage />
                            </FormItem>
                          )}
                        />
                      </div>
              <div className="grid md:grid-cols-2 gap-4 md:gap-6">
                <FormField
                  control={form.control}
                  name="location"
                  render={({ field }) => (
                    <FormItem>
                      <FormLabel>Location</FormLabel>
                      <FormControl>
                        <Input {...field} placeholder="City/Town" />
                      </FormControl>
                      <FormMessage />
                    </FormItem>
                  )}
                />
                <FormField
                  control={form.control}
                  name="pincode"
                  render={({ field }) => (
                    <FormItem>
                      <FormLabel>Pincode</FormLabel>
                      <FormControl>
                        <Input {...field} placeholder="6-digit pincode" />
                      </FormControl>
                      <FormMessage />
                    </FormItem>
                  )}
                />
              </div>
            </CardContent>
          </Card>

          <Card className="mb-6 shadow-none border-0">
            <CardHeader>
              <CardTitle className="text-lg">Additional Information</CardTitle>
            </CardHeader>
            <CardContent className="space-y-4 md:space-y-6">
              <FormField
                control={form.control}
                name="specificAsk"
                render={({ field }) => (
                  <FormItem>
                    <FormLabel>Specific Ask (Optional)</FormLabel>
                    <FormControl>
                      <Input
                        {...field}
                        value={field.value || ""}
                        placeholder="What are you looking for?"
                      />
                    </FormControl>
                    <FormMessage />
                  </FormItem>
                )}
              />
              <FormField
                control={form.control}
                name="specificGive"
                render={({ field }) => (
                  <FormItem>
                    <FormLabel>Specific Give (Optional)</FormLabel>
                    <FormControl>
                      <Input
                        {...field}
                        value={field.value || ""}
                        placeholder="What can you offer?"
                      />
                    </FormControl>
                    <FormMessage />
                  </FormItem>
                )}
              />
              <FormField
                control={form.control}
                name="clients"
                render={({ field }) => (
                  <FormItem>
                    <FormLabel>Key Clients (Optional)</FormLabel>
                    <FormControl>
                      <Input
                        {...field}
                        value={field.value || ""}
                        placeholder="e.g., ABC Corp, XYZ Ltd."
                      />
                    </FormControl>
                    <FormMessage />
                  </FormItem>
                )}
              />
            </CardContent>
          </Card>

          <Card className="mb-6 shadow-none border-0">
            <CardHeader>
              <CardTitle className="text-lg">Profile Pictures</CardTitle>
              <p className="text-xs text-muted-foreground">
                Compatible: JPEG, PNG | Max: 5MB | Recommended: 1000x1000px (1:1
                ratio)
              </p>
            </CardHeader>
            <CardContent>
              <div className="grid md:grid-cols-3 gap-6">
                {[0, 1, 2].map((index) => {
                  const relativeImagePath = existingImageUrls[index];
                  const fieldName = `profilePicture${
                    index + 1
                  }` as keyof FormValues; 

                  const displayUrl = relativeImagePath
                    ? `${IMAGE_BASE_URL}/${
                        relativeImagePath.startsWith("/")
                          ? relativeImagePath.substring(1)
                          : relativeImagePath
                      }`
                    : null;

                  return (
                    <FormField
                      key={fieldName} 
                      control={form.control}
                      name={fieldName} 
                      render={(
                        { field: { onChange, value, ...fieldProps } } 
                      ) => (
                        <FormItem>
                          <FormLabel>{`Profile Picture ${
                            index + 1
                          }`}</FormLabel>
                          <div className="space-y-2">
                            {mode === "edit" && displayUrl && (
                              <div className="relative w-full aspect-square rounded-md overflow-hidden border border-dashed">
                                <img
                                  src={displayUrl}
                                  alt={`Current Profile ${index + 1}`}
                                  className="object-cover w-full h-full"
                                  onError={(e) => {
                                    (
                                      e.target as HTMLImageElement
                                    ).style.display = "none";
                                    const parent = (
                                      e.target as HTMLImageElement
                                    ).parentElement;
                                    if (parent) {
                                      const placeholderText =
                                        document.createElement("span");
                                      placeholderText.textContent =
                                        "Image not found";
                                      placeholderText.className =
                                        "flex items-center justify-center w-full h-full text-xs text-gray-500";
                                      parent.appendChild(placeholderText);
                                    }
                                  }}
                                />
                              </div>
                            )}
                            <FormControl>
                              <Input
                                type="file"
                                accept="image/jpeg,image/png,image/webp"
                                onChange={(e) => {
                                  const file = e.target.files?.[0];
                                  onChange(file || undefined); 
                                }}
                                {...fieldProps} 
                                className="w-full"
                              />
                            </FormControl>
                            {value && (
                              <p className="text-xs text-gray-600 truncate">
                                Selected: {(() => {
                                  if (value instanceof File) {
                                    return value.name;
                                  }
                                  return String(value);
                                })()}
                              </p>
                            )}
                          </div>
                          <FormMessage />
                        </FormItem>
                      )}
                    />
                  );
                })}
              </div>
            </CardContent>
          </Card>

          <Card className="mb-6 shadow-none border-0">
            <CardHeader>
              <CardTitle className="text-lg">Login Details</CardTitle>
            </CardHeader>
            <CardContent className="space-y-4 md:space-y-6">
              <FormField
                control={form.control}
                name="email"
                render={({ field }) => (
                  <FormItem>
                    <FormLabel>Email</FormLabel>
                    <FormControl>
                      <Input
                        {...field}
                        type="email"
                        placeholder="user@example.com"
                        disabled={mode === "edit"}
                        className={mode === "edit" ? "bg-muted" : ""}
                      />
                    </FormControl>
                    <FormMessage />
                  </FormItem>
                )}
              />
              {mode === "create" && (
                <div className="grid md:grid-cols-2 gap-4 md:gap-6">
                  <FormField
                    control={form.control}
                    name="password"
                    render={({ field }) => (
                      <FormItem>
                        <FormLabel>Password</FormLabel>
                        <FormControl>
                          <Input
                            type="password"
                            {...field}
                            placeholder="Min. 6 characters"
                          />
                        </FormControl>
                        <FormMessage />
                      </FormItem>
                    )}
                  />
                  <FormField
                    control={form.control}
                    name="verifyPassword" 
                    render={({ field }) => (
                      <FormItem>
                        <FormLabel>Confirm Password</FormLabel>
                        <FormControl>
                          <Input
                            type="password"
                            {...field}
                            placeholder="Retype password"
                          />
                        </FormControl>
                        <FormMessage />
                      </FormItem>
                    )}
                  />
                </div>
              )}
            </CardContent>
          </Card>

          <CardFooter className="flex justify-end space-x-4 mt-8">
            <Button
              type="button"
              variant="outline"
              onClick={() => navigate("/members")}
              disabled={isLoading}
            >
              Cancel
            </Button>
            <Button
              type="submit"
              disabled={isLoading || (mode === "edit" && loadingMember)}
            >
              {isLoading
                ? "Saving..."
                : mode === "create"
                ? "Create Member"
                : "Update Member"}
            </Button>
          </CardFooter>
        </form>
      </Form>
    </Card>
  );
}

export const DatetimePickerExample = () => {
  return (
    <DatetimePicker
      format={[
        ["months", "days", "years"],
        ["hours", "minutes", "am/pm"],
      ]}
    />
  );
};<|MERGE_RESOLUTION|>--- conflicted
+++ resolved
@@ -4,14 +4,12 @@
 import { z } from "zod";
 import { useNavigate, useParams } from "react-router-dom";
 import { useQuery, useMutation, useQueryClient } from "@tanstack/react-query";
-<<<<<<< HEAD
-import { toast } from "sonner";
+ import { toast } from "sonner";
 import { Input } from "@/components/ui/input";
-=======
+ 
 import { get, postupload, putupload } from "@/services/apiService"; // Assuming these are correctly implemented
 import { getStates } from "@/services/stateService";
->>>>>>> 62a6716f
-import {
+ import {
   Card,
   CardContent,
   CardDescription,
@@ -27,8 +25,7 @@
   FormLabel,
   FormMessage,
 } from "@/components/ui/form";
-<<<<<<< HEAD
-import {
+ import {
   Select,
   SelectContent,
   SelectItem,
@@ -40,11 +37,7 @@
 import { Label } from "@/components/ui/label";
 import {DatetimePicker} from "@/components/ui/date-time-picker";
 import { getCategories   } from "@/services/categoryService";
-=======
-import { DatetimePicker } from "@/components/ui/datetime-picker";
-import { getCategories } from "@/services/categoryService";
-import { Label } from "@/components/ui/label";
->>>>>>> 62a6716f
+ 
 import { getSubCategoriesByCategoryId } from "@/services/subCategoryService";
 import { cn } from "@/lib/utils"; 
 // import MembershipStatusAlert from "@/components/common/membership-status-alert";
@@ -228,15 +221,12 @@
   return baseSchema;
 };
 
-<<<<<<< HEAD
-const IMAGE_BASE_URL = "http://localhost:3000/"; 
-=======
+ 
 // Environment variable for the API base URL (recommended)
 // const API_BASE_URL = process.env.REACT_APP_API_BASE_URL || "http://localhost:3000/";
 // For this example, we'll use the hardcoded one if not available.
 const IMAGE_BASE_URL = "http://localhost:3000/"; // Replace with your actual image base URL
->>>>>>> 62a6716f
-
+ 
 export default function MemberForm({ mode }: MemberFormProps) {
   const { id } = useParams<{ id: string }>();
   const navigate = useNavigate();

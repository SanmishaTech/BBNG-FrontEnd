import { useState, useEffect } from "react";
import { useNavigate } from "react-router-dom";

// Add custom styles for hiding scrollbars while maintaining scroll functionality
const hideScrollbarStyle = `
  scrollbar-width: none; /* Firefox */
  -ms-overflow-style: none; /* IE and Edge */
  &::-webkit-scrollbar {
    display: none; /* Chrome, Safari, Opera */
  }
`;

// Add inline style for hiding scrollbars
const scrollbarHideStyle = {
  scrollbarWidth: "none" as "none",  /* Firefox */
  msOverflowStyle: "none" as "none",  /* IE and Edge */
};

// Message interface for dashboard
interface Message {
  id: number;
  heading: string;
  powerteam: string;
  message: string;
  attachment: string | null;
  createdAt: string;
  updatedAt: string;
  chapterId: number | null;
}

// Chapter Meeting interface for dashboard
interface ChapterMeeting {
  id: number;
  date: string;
  meetingTime: string;
  meetingTitle: string;
  meetingVenue: string;
  chapterId: number;
  createdAt: string;
  updatedAt: string;
}

// Training interface for dashboard
interface Training {
  id: number;
  trainingDate: string;
  trainingTopic: string;
  createdAt: string;
  updatedAt: string;
}

// UpcomingBirthday interface for dashboard
interface UpcomingBirthday {
  id: number;
  memberName: string;
  dateOfBirth: string;
  chapterId: number | null;
  organizationName: string;
  businessCategory: string;
  chapter: {
    name: string | null;
  } | null;
  daysUntilBirthday: number;
  upcomingBirthday: string;
}

import bannerImage from "@/images/banner.jpg";
import { Bar, BarChart, ResponsiveContainer, XAxis, YAxis } from "recharts";
import {
  Bell,
  FlaskConical,
  LayoutDashboard,
  Menu,
  MoveRight,
  Users,
  Settings,
} from "lucide-react";
import { Badge } from "@/components/ui/badge";
import {
  DropdownMenu,
  DropdownMenuContent,
  DropdownMenuItem,
  DropdownMenuLabel,
  DropdownMenuSeparator,
  DropdownMenuTrigger,
} from "@/components/ui/dropdown-menu";
import {
  Card,
  CardContent,
  CardDescription,
  CardHeader,
  CardTitle,
} from "@/components/ui/card";
import { Progress } from "@/components/ui/progress";
import { ShimmerButton } from "@/components/ui/shimmer-button"

import { Sheet, SheetContent, SheetTrigger } from "@/components/ui/sheet";
 import {
  Table,
  TableBody,
  TableCell,
  TableHead,
  TableHeader,
  TableRow,
} from "@/components/ui/table";
import axios from "axios";
import userAvatar from "@/images/Profile.jpg";

// Updated data structure based on your requirements
const recentTests = [
  {
    id: "T001",
    contact_person: "John Doe",
    follow_up_remark: "Schedule Meetings",
    status: "Completed",
    follow_up_type: "High",
  },
  {
    id: "T002",
    contact_person: "Jane Smith",
    follow_up_remark: "Maintain Records",
    status: "Completed",
    follow_up_type: "Medium",
  },
  {
    id: "T003",
    contact_person: "Bob Johnson",
    follow_up_remark: "Campus Cleanliness",
    status: "In Progress",
    follow_up_type: "Low",
  },
  {
    id: "T004",
    contact_person: "Alice Brown",
    follow_up_remark: "Assist Students",
    status: "Completed",
    follow_up_type: "Medium",
  },
  {
    id: "T005",
    contact_person: "Charlie Davis",
    follow_up_remark: "Organize Events",
    status: "Completed",
    follow_up_type: "High",
  },
];

const testVolumeData = [
  { name: "Jan", tests: 165 },
  { name: "Feb", tests: 180 },
  { name: "Mar", tests: 200 },
  { name: "Apr", tests: 220 },
  { name: "May", tests: 195 },
  { name: "Jun", tests: 210 },
];

export default function ResponsiveLabDashboard() {
  const navigate = useNavigate();
  const [businessTotal, setBusinessTotal] = useState(0);
  const [referencesCount, setReferencesCount] = useState(0);
  const [totalVisitorsCount, setTotalVisitorsCount] = useState(0);
  const [oneToOneCount, setOneToOneCount] = useState(0);
  const [memberGivenReferencesCount, setMemberGivenReferencesCount] = useState(0);
  const [memberReceivedReferencesCount, setMemberReceivedReferencesCount] = useState(0);
  const [chapterBusinessGenerated, setChapterBusinessGenerated] = useState(0);
  const [chapterReferencesCount, setChapterReferencesCount] = useState(0);
  const [chapterVisitorsCount, setChapterVisitorsCount] = useState(0);
  const [chapterOneToOneCount, setChapterOneToOneCount] = useState(0);
  const [myLeads, setMyLeads] = useState(0);
  const user = localStorage.getItem("user");
  const User = user ? JSON.parse(user) : null;
  const [leads, setLeads] = useState([]);
  const [meetings, setMeetings] = useState<ChapterMeeting[]>([]);
  const [messages, setMessages] = useState<Message[]>([]);
  const [trainings, setTrainings] = useState<Training[]>([]);
  const [upcomingBirthdays, setUpcomingBirthdays] = useState<UpcomingBirthday[]>([]);

  const [openLeadsCount, setOpenLeadsCount] = useState(0);
  const [followUpLeadsCount, setFollowUpLeadsCount] = useState(0);

  // Fetch business total
  useEffect(() => {
    const fetchData = async () => {
      try {
        const response = await fetch('/api/statistics/business-generated');
        const data = await response.json();
        setBusinessTotal(data.total || 0);
      } catch (error) {
        console.error('Error fetching business data:', error);
        setBusinessTotal(0);
      }
    };
    
    fetchData();
  }, []);

  // Fetch references count
  useEffect(() => {
    const fetchReferencesCount = async () => {
      try {
        const response = await fetch('/api/statistics/references-count');
        const data = await response.json();
        setReferencesCount(data.total || 0);
      } catch (error) {
        console.error('Error fetching references count:', error);
        setReferencesCount(0);
      }
    };
    
    fetchReferencesCount();
  }, []);

  // Fetch total visitors count
  useEffect(() => {
    const fetchTotalVisitorsCount = async () => {
      try {
        const response = await fetch('/api/statistics/total-visitors');
        const data = await response.json();
        setTotalVisitorsCount(data.total || 0);
      } catch (error) {
        console.error('Error fetching total visitors count:', error);
        setTotalVisitorsCount(0);
      } 
    };
    
    fetchTotalVisitorsCount();
  }, []);

  // Fetch one-to-one count
  useEffect(() => {
    const fetchOneToOneCount = async () => {
      try {
        const response = await fetch('/api/statistics/one-to-one');
        const data = await response.json();
        setOneToOneCount(data.total || 0);
      } catch (error) {
        console.error('Error fetching one-to-one count:', error);
        setOneToOneCount(0);
      }
    };
    
    fetchOneToOneCount();
  }, []);

  // Fetch member's given references count
  useEffect(() => {
    const fetchMemberGivenReferences = async () => {
      if (User && User.member && User.member.id) {
        try {
          const response = await fetch(`/api/statistics/member-given-references/${User.member.id}`);
          const data = await response.json();
          setMemberGivenReferencesCount(data.total || 0);
        } catch (error) {
          console.error('Error fetching member given references count:', error);
          setMemberGivenReferencesCount(0);
        }
      }
    };
    
    fetchMemberGivenReferences();
  }, [User]);

  // Fetch member's received references count
  useEffect(() => {
    const fetchMemberReceivedReferences = async () => {
      if (User && User.member && User.member.id) {
        try {
          const response = await fetch(`/api/statistics/member-received-references/${User.member.id}`);
          const data = await response.json();
          setMemberReceivedReferencesCount(data.total || 0);
        } catch (error) {
          console.error('Error fetching member received references count:', error);
          setMemberReceivedReferencesCount(0);
        }
      }
    };
    
    fetchMemberReceivedReferences();
  }, [User]);

  // Fetch chapter's business generated amount
  useEffect(() => {
    const fetchChapterBusinessGenerated = async () => {
      if (User && User.member && User.member.chapterId) {
        try {
          const response = await fetch(`/api/statistics/chapter-business-generated/${User.member.chapterId}`);
          const data = await response.json();
          setChapterBusinessGenerated(data.total || 0);
        } catch (error) {
          console.error('Error fetching chapter business generated data:', error);
          setChapterBusinessGenerated(0);
        }
      }
    };
    
    fetchChapterBusinessGenerated();
  }, [User]);

  // Fetch chapter's references count
  useEffect(() => {
    const fetchChapterReferencesCount = async () => {
      if (User && User.member && User.member.chapterId) {
        try {
          const response = await fetch(`/api/statistics/chapter-references-count/${User.member.chapterId}`);
          const data = await response.json();
          setChapterReferencesCount(data.total || 0);
        } catch (error) {
          console.error('Error fetching chapter references count:', error);
          setChapterReferencesCount(0);
        }
      }
    };
    
    fetchChapterReferencesCount();
  }, [User]);

  // Fetch chapter's visitors count
  useEffect(() => {
    const fetchChapterVisitorsCount = async () => {
      if (User && User.member && User.member.chapterId) {
        try {
          const response = await fetch(`/api/statistics/chapter-visitors-count/${User.member.chapterId}`);
          const data = await response.json();
          setChapterVisitorsCount(data.total || 0);
        } catch (error) {
          console.error('Error fetching chapter visitors count:', error);
          setChapterVisitorsCount(0);
        }
      }
    };
    
    fetchChapterVisitorsCount();
  }, [User]);

  // Fetch chapter one-to-one count
  useEffect(() => {
    const fetchChapterOneToOneCount = async () => {
      try {
        if (User?.member?.chapterId) {
          const response = await fetch(`/api/statistics/chapter-one-to-one-count/${User.member.chapterId}`);
          const data = await response.json();
          setChapterOneToOneCount(data.total || 0);
        } else {
          setChapterOneToOneCount(0);
        }
      } catch (error) {
        console.error('Error fetching chapter one-to-one count:', error);
        setChapterOneToOneCount(0);
      }
    };
    
    fetchChapterOneToOneCount();
  }, [User?.member?.chapterId]);

  // Fetch recent messages
  useEffect(() => {
    const fetchMessages = async () => {
      try {
        let endpoint = '/api/statistics/recent-messages';
        
        // If user has a member ID, fetch both global and chapter-specific messages
        if (User?.member?.id) {
          endpoint = `/api/statistics/member-messages/${User.member.id}`;
        }
        
        const response = await fetch(endpoint);
        const data = await response.json();
        setMessages(data.messages || []);
      } catch (error) {
        console.error('Error fetching messages:', error);
        setMessages([]);
      }
    };
    
    fetchMessages();
  }, [User?.member?.id]);

  // Fetch chapter meetings
  useEffect(() => {
    const fetchChapterMeetings = async () => {
      try {
        let endpoint = '/api/statistics/chapter-meetings';
        
        // If user has a member ID, fetch meetings for member's chapter
        if (User?.member?.id) {
          endpoint = `/api/statistics/member-chapter-meetings/${User.member.id}`;
        } else if (User?.member?.chapterId) {
          // Fallback to direct chapter ID if available
          endpoint = `/api/statistics/chapter-meetings/${User.member.chapterId}`;
        } else {
          // If no chapter info, don't fetch
          setMeetings([]);
          return;
        }
        
        const response = await fetch(endpoint);
        const data = await response.json();
        setMeetings(data.meetings || []);
      } catch (error) {
        console.error('Error fetching chapter meetings:', error);
        setMeetings([]);
      }
    };
    
    fetchChapterMeetings();
  }, [User?.member?.id, User?.member?.chapterId]);

  // Fetch trainings - simple approach, no filtering
  useEffect(() => {
    const fetchTrainings = async () => {
      try {
        const response = await fetch('/api/statistics/trainings');
        const data = await response.json();
        setTrainings(data.trainings || []);
      } catch (error) {
        console.error('Error fetching trainings:', error);
        setTrainings([]);
      }
    };
    
    fetchTrainings();
  }, []);

  // Fetch upcoming birthdays
  useEffect(() => {
    const fetchUpcomingBirthdays = async () => {
      try {
        const response = await fetch('/api/statistics/upcoming-birthdays');
        const data = await response.json();
        setUpcomingBirthdays(data.birthdays || []);
      } catch (error) {
        console.error('Error fetching upcoming birthdays:', error);
        setUpcomingBirthdays([]);
      }
    };
    
    fetchUpcomingBirthdays();
  }, []);

  return (
    <div className="flex h-screen ">
      {/* Sidebar for larger screens */}
      {/* <Sidebar className="hidden md:block w-64 shadow-md" /> */}

      {/* Main Content */}
      <main 
        className="flex-1 overflow-y-auto p-4 md:p-8"
        style={scrollbarHideStyle}
      >
        <div className="flex justify-between items-center mb-6">
          <img src={bannerImage} alt="Welcome Banner 2024" className="w-full rounded-lg shadow-md" />
         
        </div>

        {User?.role !== "admin" && (
        <div className="flex justify-center gap-3 items-center mb-6">
<<<<<<< HEAD
          <ShimmerButton className="shadow-2xl" onClick={() => navigate('/references')}> 
=======
          <ShimmerButton className="shadow-2xl" onClick={() => navigate('/references/create')}> 
>>>>>>> 7fc678e6
        <span className="whitespace-pre-wrap text-center text-sm font-medium leading-none tracking-tight text-white dark:from-white dark:to-slate-900/10 lg:text-lg">
        Give Reference
        </span>
      </ShimmerButton>
      <ShimmerButton className="shadow-2xl" onClick={() => navigate('#')}>
        <span className="whitespace-pre-wrap text-center text-sm font-medium leading-none tracking-tight text-white dark:from-white dark:to-slate-900/10 lg:text-lg">
        Mark Done Deal 
        </span>
      </ShimmerButton>
      <ShimmerButton 
        className="shadow-2xl" 
        onClick={() => navigate('/one-to-ones')}
      >
        <span className="whitespace-pre-wrap text-center text-sm font-medium leading-none tracking-tight text-white dark:from-white dark:to-slate-900/10 lg:text-lg">
        One To One Request
        </span>
      </ShimmerButton>
          </div>
        )}

   
          <h1 className="text-xl font-bold text-start bg-gradient-to-r from-blue-600 to-white-400 text-white px-3 py-1   rounded mb-1 mt-2">
          BBNG
          </h1>

 


        <div className="grid gap-4 md:grid-cols-2 lg:grid-cols-4">
          <Card className="bg-accent/40 shadow-lg hover:shadow-2xl transition-shadow transform hover:scale-105 transition-transform h-full">
            <CardHeader className="flex flex-row items-center justify-between space-y-0 pb-2">
              <CardTitle className="text-sm font-medium">
                Reference Shared
              </CardTitle>
              <Users className="h-4 w-4 text-muted-foreground" />
            </CardHeader>
            <CardContent>
              <div className="text-2xl font-bold">{referencesCount}</div>
            </CardContent>
          </Card>
        <Card className="bg-accent/40 shadow-lg hover:shadow-2xl transition-shadow transform hover:scale-105 transition-transform h-full">
      <CardHeader className="flex flex-row items-center justify-between space-y-0 pb-2">
        <CardTitle className="text-sm font-medium">
          BBNG Business Generated
        </CardTitle>
        <Users className="h-4 w-4 text-muted-foreground" />
      </CardHeader>
      <CardContent>
        <div className="text-2xl font-bold">₹{businessTotal.toLocaleString()}</div>
      </CardContent>
    </Card>
          <Card className="bg-accent/40 shadow-lg hover:shadow-2xl transition-shadow transform hover:scale-105 transition-transform h-full">
            <CardHeader className="flex flex-row items-center justify-between space-y-0 pb-2">
              <CardTitle className="text-sm font-medium">
                One to One
              </CardTitle>
              <Users className="h-4 w-4 text-muted-foreground" />
            </CardHeader>
            <CardContent>
              <div className="text-2xl font-bold">{oneToOneCount}</div>
            </CardContent>
          </Card>

          <Card className="bg-accent/40 shadow-lg hover:shadow-2xl transition-shadow transform hover:scale-105 transition-transform h-full">
            <CardHeader className="flex flex-row items-center justify-between space-y-0 pb-2">
              <CardTitle className="text-sm font-medium">
              Total Visitors
              </CardTitle>
              <Users className="h-4 w-4 text-muted-foreground" />
            </CardHeader>
            <CardContent>
              <div className="text-2xl font-bold">{totalVisitorsCount}</div>
            </CardContent>
          </Card>
        </div>
        {User?.role !== "admin" && (
          <>

        <h1 className="text-xl font-bold text-start bg-gradient-to-r from-blue-600 to-white-400 text-white px-3 py-1   rounded mb-1 mt-2">
    CHAPTER
  </h1>
        <div className="grid gap-4 md:grid-cols-2 lg:grid-cols-4">
          <Card className="bg-accent/40 shadow-lg hover:shadow-2xl transition-shadow transform hover:scale-105 transition-transform h-full">
            <CardHeader className="flex flex-row items-center justify-between space-y-0 pb-2">
              <CardTitle className="text-sm font-medium">
              {User?.member?.chapter?.name || ''} References Shared


              </CardTitle>
              <Users className="h-4 w-4 text-muted-foreground" />
            </CardHeader>
            <CardContent>
              <div className="text-2xl font-bold">{chapterReferencesCount}</div>
            </CardContent>
          </Card>
        <Card className="bg-accent/40 shadow-lg hover:shadow-2xl transition-shadow transform hover:scale-105 transition-transform h-full">
      <CardHeader className="flex flex-row items-center justify-between space-y-0 pb-2">
        <CardTitle className="text-sm font-medium">
{User?.member?.chapter?.name || ''} Business Generated
        </CardTitle>
        <Users className="h-4 w-4 text-muted-foreground" />
      </CardHeader>
      <CardContent>
        <div className="text-2xl font-bold">₹{chapterBusinessGenerated.toLocaleString()}</div>
      </CardContent>
    </Card>
          <Card className="bg-accent/40 shadow-lg hover:shadow-2xl transition-shadow transform hover:scale-105 transition-transform h-full">
            <CardHeader className="flex flex-row items-center justify-between space-y-0 pb-2">
              <CardTitle className="text-sm font-medium">
              {User?.member?.chapter?.name || ''} One 2 One

              </CardTitle>
              <Users className="h-4 w-4 text-muted-foreground" />
            </CardHeader>
            <CardContent>
              <div className="text-2xl font-bold">{chapterOneToOneCount}</div>
            </CardContent>
          </Card>

          <Card className="bg-accent/40 shadow-lg hover:shadow-2xl transition-shadow transform hover:scale-105 transition-transform h-full">
            <CardHeader className="flex flex-row items-center justify-between space-y-0 pb-2">
              <CardTitle className="text-sm font-medium">
              {User?.member?.chapter?.name || ''} Visitors

              </CardTitle>
              <Users className="h-4 w-4 text-muted-foreground" />
            </CardHeader>
            <CardContent>
              <div className="text-2xl font-bold">{chapterVisitorsCount}</div>
            </CardContent>
          </Card>
        </div>
        
        


        <h1 className="text-xl font-bold text-start bg-gradient-to-r from-blue-600 to-white-400 text-white px-3 py-1   rounded mb-1 mt-2">
           SELF
         </h1>
        <div className="grid gap-4 md:grid-cols-2 lg:grid-cols-4">
          <Card className="bg-accent/40 shadow-lg hover:shadow-2xl transition-shadow transform hover:scale-105 transition-transform h-full">
            <CardHeader className="flex flex-row items-center justify-between space-y-0 pb-2">
              <CardTitle className="text-sm font-medium">
              Business Received

              </CardTitle>
              <Users className="h-4 w-4 text-muted-foreground" />
            </CardHeader>
            <CardContent>
              <div className="text-2xl font-bold">{}</div>
            </CardContent>
          </Card>
          <Card className="bg-accent/40 shadow-lg hover:shadow-2xl transition-shadow transform hover:scale-105 transition-transform h-full">
            <CardHeader className="flex flex-row items-center justify-between space-y-0 pb-2">
              <CardTitle className="text-sm font-medium">
              Business Given

              </CardTitle>
              <Users className="h-4 w-4 text-muted-foreground" />
            </CardHeader>
            <CardContent>
              <div className="text-2xl font-bold">{}</div>
            </CardContent>
          </Card>
          <Card className="bg-accent/40 shadow-lg hover:shadow-2xl transition-shadow transform hover:scale-105 transition-transform h-full">
            <CardHeader className="flex flex-row items-center justify-between space-y-0 pb-2">
              <CardTitle className="text-sm font-medium">
              References Recevied

              </CardTitle>
              <Users className="h-4 w-4 text-muted-foreground" />
            </CardHeader>
            <CardContent>
              <div className="text-2xl font-bold">{memberReceivedReferencesCount}</div>
            </CardContent>
          </Card>
        <Card className="bg-accent/40 shadow-lg hover:shadow-2xl transition-shadow transform hover:scale-105 transition-transform h-full">
      <CardHeader className="flex flex-row items-center justify-between space-y-0 pb-2">
        <CardTitle className="text-sm font-medium">
Reference Given        </CardTitle>
        <Users className="h-4 w-4 text-muted-foreground" />
      </CardHeader>
      <CardContent>
        <div className="text-2xl font-bold">{memberGivenReferencesCount}</div>
      </CardContent>
    </Card>

        </div>
      </>
      )}



        <div className="grid gap-4 md:grid-cols-2 lg:grid-cols-7 mt-4 ">
          <Card className="col-span-full lg:col-span-4 overflow-x-auto bg-accent/40 shadow-lg hover:shadow-2xl transition-shadow transform hover:scale-105 transition-transform">
            <CardHeader>
              <CardTitle>Messages</CardTitle>
            </CardHeader>
            <CardContent className={`${messages.length > 3 ? 'max-h-[300px] overflow-y-auto' : 'overflow-x-auto'} space-y-4`}>
              {messages.length > 0 ? (
                messages.map((message) => (
                  <div key={message.id} className="p-4 rounded-lg border bg-card">
                    <div className="flex items-start justify-between">
                      <div>
                        <h4 className="text-sm font-semibold">{message.heading}</h4>
                        <p className="text-xs text-muted-foreground">{message.powerteam}</p>
                      </div>
                      <span className="text-xs text-muted-foreground">
                        {new Date(message.createdAt).toLocaleDateString()}
                      </span>
                    </div>
                    <p className="mt-2 text-sm">{message.message}</p>
                    {message.attachment && (
                      <p className="mt-2 text-xs text-blue-500">
                        <a href={message.attachment} target="_blank" rel="noopener noreferrer">
                          View Attachment
                        </a>
                      </p>
                    )}
                  </div>
                ))
              ) : (
                <div className="text-center py-4 text-muted-foreground">
                  <p>No messages to display</p>
                </div>
              )}
            </CardContent>
          </Card>
          <Card className="col-span-full lg:col-span-3 overflow-x-auto bg-accent/40 shadow-lg hover:shadow-2xl transition-shadow transform hover:scale-105 transition-transform">
            <CardHeader>
              <CardTitle>My Meetings</CardTitle>
              {/* <CardDescription>Chapter Meetings</CardDescription> */}
            </CardHeader>
            <CardContent className={`${meetings.length > 3 ? 'max-h-[300px] overflow-y-auto' : 'overflow-x-auto'} space-y-4`}>
              {meetings.length > 0 ? (
                meetings.map((meeting) => (
                  <div key={meeting.id} className="p-4 rounded-lg border bg-card">
                    <div className="flex items-start justify-between">
                      <div>
                        <h4 className="text-sm font-semibold">{meeting.meetingTitle}</h4>
                        <p className="text-xs text-muted-foreground">{meeting.meetingVenue}</p>
                      </div>
                      <div className="text-right">
                        <span className="text-xs text-muted-foreground">
                          {new Date(meeting.date).toLocaleDateString()}
                        </span>
                        <p className="text-xs">{meeting.meetingTime}</p>
                      </div>
                    </div>
                  </div>
                ))
              ) : (
                <div className="text-center py-4 text-muted-foreground">
                  <p>No meetings to display</p>
                </div>
              )}
            </CardContent>
          </Card>
        </div>

        <div className="grid gap-4 md:grid-cols-2 lg:grid-cols-7 mt-4 ">
          <Card className="col-span-full lg:col-span-4 overflow-x-auto bg-accent/40 shadow-lg hover:shadow-2xl transition-shadow transform hover:scale-105 transition-transform">
            <CardHeader>
              <CardTitle>Training</CardTitle>
            </CardHeader>
            <CardContent 
              className={`${trainings.length > 3 ? 'max-h-[300px] overflow-y-auto' : 'overflow-x-auto'} space-y-4`}
              style={trainings.length > 3 ? scrollbarHideStyle : {}}
            >
              {trainings.length > 0 ? (
                trainings.map((training) => (
                  <div key={training.id} className="p-4 rounded-lg border bg-card">
                    <div className="flex items-start justify-between">
                      <div>
                        <h4 className="text-sm font-semibold">{training.trainingTopic}</h4>
                      </div>
                      <div className="text-right">
                        <span className="text-xs text-muted-foreground">
                          {new Date(training.trainingDate).toLocaleDateString()}
                        </span>
                      </div>
                    </div>
                  </div>
                ))
              ) : (
                <div className="text-center py-4 text-muted-foreground">
                  <p>No upcoming trainings</p>
                </div>
              )}
            </CardContent>
          </Card>
          <Card className=" col-span-full lg:col-span-3 overflow-x-auto bg-accent/40 shadow-lg hover:shadow-2xl transition-shadow transform hover:scale-105 transition-transform">
            <CardHeader>
              <CardTitle>Upcomming Birthdays</CardTitle>
            </CardHeader>
            <CardContent 
              className={`${upcomingBirthdays.length > 3 ? 'max-h-[300px] overflow-y-auto' : 'overflow-x-auto'} space-y-4`}
              style={upcomingBirthdays.length > 3 ? scrollbarHideStyle : {}}
            >
              {upcomingBirthdays.length > 0 ? (
                upcomingBirthdays.map((birthday) => (
                  <div key={birthday.id} className="p-4 rounded-lg border bg-card">
                    <div className="flex items-start justify-between">
                      <div>
                        <h4 className="text-sm font-semibold">{birthday.memberName}</h4>
                        <p className="text-xs text-muted-foreground">{birthday.organizationName}</p>
                        <p className="text-xs text-muted-foreground">{birthday.chapter?.name || 'No Chapter'}</p>
                      </div>
                      <div className="text-right">
                        <span className="text-xs font-medium">
                          {new Date(birthday.upcomingBirthday).toLocaleDateString()}
                        </span>
                        <p className="text-xs text-muted-foreground">
                          {birthday.daysUntilBirthday === 0 ? 'Today!' : 
                           birthday.daysUntilBirthday === 1 ? 'Tomorrow' : 
                           `In ${birthday.daysUntilBirthday} days`}
                        </p>
                      </div>
                    </div>
                  </div>
                ))
              ) : (
                <div className="text-center py-4 text-muted-foreground">
                  <p>No upcoming birthdays</p>
                </div>
              )}
            </CardContent>
          </Card>
        </div>



       

         
      </main>
    </div>
  );
}<|MERGE_RESOLUTION|>--- conflicted
+++ resolved
@@ -454,12 +454,9 @@
 
         {User?.role !== "admin" && (
         <div className="flex justify-center gap-3 items-center mb-6">
-<<<<<<< HEAD
-          <ShimmerButton className="shadow-2xl" onClick={() => navigate('/references')}> 
-=======
+ 
           <ShimmerButton className="shadow-2xl" onClick={() => navigate('/references/create')}> 
->>>>>>> 7fc678e6
-        <span className="whitespace-pre-wrap text-center text-sm font-medium leading-none tracking-tight text-white dark:from-white dark:to-slate-900/10 lg:text-lg">
+         <span className="whitespace-pre-wrap text-center text-sm font-medium leading-none tracking-tight text-white dark:from-white dark:to-slate-900/10 lg:text-lg">
         Give Reference
         </span>
       </ShimmerButton>

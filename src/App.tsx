--- conflicted
+++ resolved
@@ -373,18 +373,7 @@
                 </ProtectedRoute>
               }
             />
-<<<<<<< HEAD
-            
-=======
-            <Route
-              path="/references"
-              element={
-                <ProtectedRoute>
-                  <ReferenceList />
-                </ProtectedRoute>
-              }
-            />
->>>>>>> 4439048a
+ 
             <Route
               path="/viewrequirements"
               element={
